--- conflicted
+++ resolved
@@ -200,8 +200,8 @@
             elif not data.get('ship') or not data['ship'].get('modules') or not data['ship'].get('name','').strip():
                 self.status['text'] = "What are you flying?!"	# Shouldn't happen
             elif (config.getint('output') & config.OUT_EDDN) and not data['lastStarport'].get('ships') and not retrying:
-                # API is flakey about shipyard info - retry if missing
-                self.w.after(2000, lambda:self.getandsend(retrying=True))
+                # API is flakey about shipyard info - retry if missing (<1s is usually sufficient - 2.5s for margin).
+                self.w.after(2500, lambda:self.getandsend(retrying=True))
                 return
             else:
                 if __debug__ and retrying: print data['lastStarport'].get('ships') and 'Retry for shipyard - Success' or 'Retry for shipyard - Fail'
@@ -222,18 +222,10 @@
                 elif not data['commander'].get('docked'):
                     self.status['text'] = "You're not docked at a station!"
                 else:
-<<<<<<< HEAD
-                    # Fixup anomalies in the commodity data
-                    self.session.fixup(data['lastStarport']['commodities'])
-
-                    if config.getint('output') & config.OUT_CSV:
-                        bpc.export(data, True)
-                    if config.getint('output') & config.OUT_TD:
-                        td.export(data)
-                    if config.getint('output') & config.OUT_BPC:
-                        bpc.export(data, False)
-=======
                     if data['lastStarport'].get('commodities'):
+                        # Fixup anomalies in the commodity data
+                        self.session.fixup(data['lastStarport']['commodities'])
+
                         if config.getint('output') & config.OUT_CSV:
                             bpc.export(data, True)
                         if config.getint('output') & config.OUT_TD:
@@ -241,7 +233,6 @@
                         if config.getint('output') & config.OUT_BPC:
                             bpc.export(data, False)
 
->>>>>>> 9dc79f67
                     if config.getint('output') & config.OUT_EDDN:
                         if data['lastStarport'].get('commodities') or data['lastStarport'].get('modules') or data['lastStarport'].get('ships'):
                             self.status['text'] = 'Sending data to EDDN...'
